--- conflicted
+++ resolved
@@ -35,9 +35,6 @@
 
 [tool.ruff]
 line-length = 120
-<<<<<<< HEAD
-lint.ignore = ["F403", "F405", "E402", "E741"]
-=======
 lint.select = ["ALL"]
 lint.ignore = ["C90", "D", "I", "ANN", "EM", "PLR", "TCH", "FBT", "PTH", "T20",
     "ARG001", "ARG002", "F403", "F405", "E741", "RET505", "SIM114", "TRY003", "RUF013"]
@@ -45,5 +42,4 @@
 "tests/*" = ["S101", "SLF001"]
 "demos/*" = ["INP001"]
 [tool.ruff.lint.flake8-quotes]
-inline-quotes = "single"
->>>>>>> f42a3d98
+inline-quotes = "single"