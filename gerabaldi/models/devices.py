--- conflicted
+++ resolved
@@ -547,12 +547,8 @@
 
         # Minimize the difference between the output and the target/observed value using scipy optimizer
         # Since we are minimizing time we use the bounded method to ensure our time doesn't go negative
-<<<<<<< HEAD
         return minimize(residue, extra_args={'curr_deg_val': deg_val, 'conds': strs_conds, 'ltnts': latents},
                         bounds=(1e-3, 1e10), maxiter=50, log_gold=True)
-=======
-        return minimize_scalar(residue, args=(deg_val, strs_conds, latents), method='bounded', bounds=(0, 1e10)).x
->>>>>>> f42a3d98
 
 
 class FailMechMdl(MechMdl):
